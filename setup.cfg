[aliases]
test=pytest

[bdisk_wheel]
universal=1

[pydocstyle]
<<<<<<< HEAD
ignore=D105, D107, D203, D212, D213, D402, D413
ignore-decorators=property

[coverage:report]
exclude_lines =
    pragma: no cover
    if TYPE_CHECKING:
    ^\s*pass\s*$
    \.\.\.
=======
convention=numpy
ignore-decorators=property
add-ignore=D105  # do not require magic method docstrings
>>>>>>> d0b2f2bc
<|MERGE_RESOLUTION|>--- conflicted
+++ resolved
@@ -5,18 +5,13 @@
 universal=1
 
 [pydocstyle]
-<<<<<<< HEAD
-ignore=D105, D107, D203, D212, D213, D402, D413
+convention=numpy
 ignore-decorators=property
+add-ignore=D105  # do not require magic method docstrings
 
 [coverage:report]
 exclude_lines =
     pragma: no cover
     if TYPE_CHECKING:
     ^\s*pass\s*$
-    \.\.\.
-=======
-convention=numpy
-ignore-decorators=property
-add-ignore=D105  # do not require magic method docstrings
->>>>>>> d0b2f2bc
+    \.\.\.